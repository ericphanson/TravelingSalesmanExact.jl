module TravelingSalesmanExact

using JuMP, UnicodePlots, Logging, LinearAlgebra, Printf
using MathOptInterface: MathOptInterface
<<<<<<< HEAD
using TravelingSalesmanHeuristics: TravelingSalesmanHeuristics
using Clustering: Clustering
using Statistics

=======
>>>>>>> beae953c
const MOI = MathOptInterface
export get_optimal_tour,
       plot_cities,
       simple_parse_tsp,
       set_default_optimizer!

const default_optimizer = Ref{Any}(nothing)

const SLOW_SLEEP = Ref(1.5)

"""
    set_default_optimizer(O)

Sets the default optimizer. For example,

    using HiGHS
    set_default_optimizer(HiGHS.Optimizer)
"""
set_default_optimizer!(O) = default_optimizer[] = O

"""
    get_default_optimizer()

Gets the default optimizer, which is set by `set_default_optimizer`.
"""
get_default_optimizer() = default_optimizer[]

reset_default_optimizer!() = default_optimizer[] = nothing

"""
    plot_cities(cities)

Uses `UnicodePlots`'s `lineplot` to make a plot of the tour of the cities in
`cities`, in order (including going from the last city back to the first).
"""
function plot_cities(cities)
    loop = [cities[mod1(j + 1, end)] for j in 0:length(cities)]
    return lineplot(first.(loop), last.(loop); height=18)
end

"""
    find_cycle(perm_matrix, starting_ind)

Returns the cycle in the permutation described by `perm_matrix` which includes
`starting_ind`.
"""
function find_cycle(perm_matrix, starting_ind=1)
    cycle = [starting_ind]
    prev_ind = ind = starting_ind
    while true
        # the comparisons `x > (0.5)` should mean `x == 1`. Due to floating point results returned
        # by the solvers, instead we sometimes have `x ≈ 1.0` instead. Since these are binary
        # values, we might as well just compare to 1/2.
        next_ind = findfirst(>(0.5), @views(perm_matrix[ind, 1:(prev_ind - 1)]))
        if isnothing(next_ind)
            next_ind = findfirst(>(0.5), @views(perm_matrix[ind, (prev_ind + 1):end])) +
                       prev_ind
        end
        next_ind == starting_ind && break
        push!(cycle, next_ind)
        prev_ind, ind = ind, next_ind
    end
    return cycle
end

"""
    get_cycles(perm_matrix)

Returns a list of cycles from the permutation described by `perm_matrix`.
"""
function get_cycles(perm_matrix)
    N = size(perm_matrix, 1)
    remaining_inds = Set(1:N)
    cycles = Vector{Int}[]
    while length(remaining_inds) > 0
        cycle = find_cycle(perm_matrix, first(remaining_inds))
        push!(cycles, cycle)
        setdiff!(remaining_inds, cycle)
    end
    return cycles
end

"""
    show_tour(cities, perm_matrix)

Show a plot of the tour described by `perm_matrix` of the cities in the vector `cities`.
"""
function plot_tour(cities, perm_matrix)
    cycles = get_cycles(perm_matrix)
    tour = reduce(vcat, cycles)
    return plot_cities(cities[tour])
end

"""
    remove_cycles!(model, solutions)

Find the (non-maximal-length) cycles in the current solutions `solutions`
and add constraints to the JuMP model to disallow them. Returns the
number of cycles found.
"""
function remove_cycles!(model, tour_matrix, solutions; symmetric)
    cycles_list = map(get_cycles, solutions)
    n_1 = length(first(cycles_list))
    filter!(cycles_list) do cycles
        return length(cycles) > 1
    end
    n_cycles = map(length, cycles_list)
    all_cycles = unique(Iterators.flatten(cycles_list))
    for cycle in all_cycles
        cycle_constraint = subtour_elimination_constraint(tour_matrix, cycle; symmetric)
        add_constraint(model, cycle_constraint)
    end
    return n_1, sum(n_cycles)
end

"""
    euclidean_distance(city1, city2)

The usual Euclidean distance measure.
"""
euclidean_distance(city1, city2) = sqrt((city1[1] - city2[1])^2 + (city1[2] - city2[2])^2)

"""
    ATT(city1, city2)

The `ATT` distance measure as specified in TSPLIB:
<http://comopt.ifi.uni-heidelberg.de/software/TSPLIB95/tsp95.pdf>.
"""
function ATT(city1, city2)
    xd = city1[1] - city2[1]
    yd = city1[2] - city2[2]
    r = sqrt((xd^2 + yd^2) / 10.0)
    t = round(Int, r)
    if t < r
        d = t + 1
    else
        d = t
    end
    return d
end

"""
    get_optimal_tour(
        cities::AbstractVector,
        optimizer = get_default_optimizer();
        distance = euclidean_distance,
        kwargs...
    )

    get_optimal_tour(
        cost::AbstractMatrix
        optimizer = get_default_optimizer();
        kwargs...
    )


Solves the travelling salesman problem for a list of cities using JuMP by
formulating a MILP using the Dantzig-Fulkerson-Johnson formulation and
adaptively adding constraints to disallow non-maximal cycles. Returns an optimal
tour and the cost of the optimal path. Optionally specify a distance metric.

The second argument is mandatory if a default optimizer has not been set (via
`set_default_optimizer`). This argument should be a function which creates an optimizer, e.g.

    get_optimal_tour(cities, HiGHS.Optimizer)

There are five boolean optional keyword arguments:

* `verbose` (default: false) indicates whether or not to print lots of information as the algorithm proceeds.
* `symmetric` indicates whether or not the cost matrix is symmetric. By default, `issymmetric` is used to check.
* `lazy_constraints` indicates whether [lazy constraints](https://jump.dev/JuMP.jl/stable/manual/callbacks/#Lazy-constraints) should be used (which requires a [compatible solver](https://jump.dev/JuMP.jl/stable/installation/#Supported-solvers), like GLPK).
* `slow` artificially sleeps after each solve to slow down the output for visualization purposes. Only takes affect if `verbose==true`.
* `silent_optimizer` calls `JuMP.set_silent` on the resulting model to prevent the optimizer from emitting logging information.

## Example

```jldoctest
julia> using TravelingSalesmanExact, HiGHS, LinearAlgebra

julia> set_default_optimizer!(HiGHS.Optimizer)
HiGHS.Optimizer

julia> cities = [[0, 0], [0, 1], [1, 1], [1, 0]]
4-element Vector{Vector{Int64}}:
 [0, 0]
 [0, 1]
 [1, 1]
 [1, 0]

julia> tour, cost = get_optimal_tour(cities)
([4, 1, 2, 3], 4.0)

julia> cost_matrix = [norm(cities[i] - cities[j]) for i = 1:4, j = 1:4]
4×4 Matrix{Float64}:
 0.0      1.0      1.41421  1.0
 1.0      0.0      1.0      1.41421
 1.41421  1.0      0.0      1.0
 1.0      1.41421  1.0      0.0

julia> tour, cost = get_optimal_tour(cost_matrix)
([4, 1, 2, 3], 4.0)

```
"""
get_optimal_tour

function get_optimal_tour(cities::AbstractVector,
                          optimizer=get_default_optimizer();
                          verbose=false,
                          distance=euclidean_distance,
                          symmetric=nothing,
                          lazy_constraints=false,
                          slow=false,
<<<<<<< HEAD
                          silent_optimizer=true,
                          initial_subtours=[])
=======
                          silent_optimizer=true,)
>>>>>>> beae953c
    isnothing(optimizer) &&
        throw(ArgumentError("An optimizer is required if a default optimizer has not been set."))
    N = length(cities)
    cost = [distance(cities[i], cities[j]) for i in 1:N, j in 1:N]
    if symmetric === nothing
        symmetric = issymmetric(cost)
    end
    return _get_optimal_tour(cost, optimizer, symmetric, verbose, lazy_constraints, cities,
<<<<<<< HEAD
                             slow, silent_optimizer, initial_subtours)
=======
                             slow, silent_optimizer)
>>>>>>> beae953c
end

function get_optimal_tour(cost::AbstractMatrix,
                          optimizer=get_default_optimizer();
                          verbose=false,
                          symmetric=issymmetric(cost),
                          lazy_constraints=false,
                          slow=false,
<<<<<<< HEAD
                          silent_optimizer=true,
                          initial_subtours=[])
=======
                          silent_optimizer=true)
>>>>>>> beae953c
    size(cost, 1) == size(cost, 2) ||
        throw(ArgumentError("First argument must be a square matrix"))
    isnothing(optimizer) &&
        throw(ArgumentError("An optimizer is required if a default optimizer has not been set."))
    return _get_optimal_tour(cost, optimizer, symmetric, verbose, lazy_constraints, nothing,
<<<<<<< HEAD
                             slow, silent_optimizer, initial_subtours)
=======
                             slow, silent_optimizer)
>>>>>>> beae953c
end

function build_tour_matrix(model, cost::AbstractMatrix, symmetric::Bool)
    N = size(cost, 1)
    if symmetric
        # `tour_matrix` has tour_matrix[i,j] = 1 iff cities i and j should be connected
        @variable(model, tour_matrix[1:N, 1:N], Symmetric, binary = true)

        # cost of the tour
        @objective(model, Min, sum(tour_matrix[i, j] * cost[i, j] for i in 1:N, j in 1:i))
        for i in 1:N
            @constraint(model, sum(tour_matrix[i, :]) == 2) # degree of each city is 2
            @constraint(model, tour_matrix[i, i] == 0) # rule out cycles of length 1
        end
    else
        # `tour_matrix` will be a permutation matrix
        @variable(model, tour_matrix[1:N, 1:N], binary = true)
        @objective(model, Min, sum(tour_matrix[i, j] * cost[i, j] for i in 1:N, j in 1:N))
        for i in 1:N
            @constraint(model, sum(tour_matrix[i, :]) == 1) # row-sum is 1
            @constraint(model, sum(tour_matrix[:, i]) == 1) # col-sum is 1
            @constraint(model, tour_matrix[i, i] == 0) # rule out cycles of length 1
            for j in 1:N
                @constraint(model, tour_matrix[i, j] + tour_matrix[j, i] <= 1) # rule out cycles of length 2
            end
        end
    end
<<<<<<< HEAD

=======
>>>>>>> beae953c
    return tour_matrix
end

function format_time(t)
    # I want more decimal digits to print the smaller the number is,
    # but never more than 4 decimal digits.
    # I think `round(t; sigdigits = ...)` might be a way to do
    # something like this, but I couldn't get it to work.
    str = if t > 100
        @sprintf("%.0f", t)
    elseif t > 1
        @sprintf("%.2f", t)
    elseif t > 0.1
        @sprintf("%.3f", t)
    else
        @sprintf("%.4f", t)
    end
    return str * " seconds"
end

function _get_optimal_tour(cost::AbstractMatrix,
                           optimizer,
                           symmetric,
                           verbose,
                           lazy_constraints,
                           cities,
                           slow,
<<<<<<< HEAD
                           silent_optimizer,
                           initial_subtours)
    initial_subtours = copy(initial_subtours)
    n = size(cost, 1)

    # our clustering algorithm only supports symmetric distance matrices
    # and it's not worth doing this for tiny problems
    if symmetric && n > 10
        # dbscan provided less useful clusters
        # at least with this choice of radius:
        # heuristic choice of radius parameter
        # closest_neighbors = (minimum(@view(cost[i, [1:(i - 1); (i + 1):end]])) for i in 1:n)
        # r = quantile(closest_neighbors, 0.9)
        # c = Clustering.dbscan(cost, r; min_cluster_size=4, metric=nothing)
        # for cluster in c.clusters
        #     inds = [cluster.boundary_indices; cluster.core_indices]

        c = Clustering.hclust(cost)
        # heuristic: start with number of clusters equal to 10%
        k = n ÷ 10
        cluster_assignment = Clustering.cutree(c; k)

        for i in 1:k
            inds = findall(==(i), cluster_assignment)
            # skip tiny and huge clusters
            3 < length(inds) < 4n / 5 || continue
            subproblem = cost[inds, inds]
            # we could skip re-clustering and do `_basic_ilp` here,
            # but if the clusters get big enough, it may be worth it (?)
            (tour, _), t = @timed _get_optimal_tour(subproblem,
                                                    optimizer,
                                                    symmetric,
                                                    false, # verobose
                                                    lazy_constraints,
                                                    cities,
                                                    false, # slow
                                                    silent_optimizer,
                                                    [])

            verbose &&
                @info "Solved subcluster problem with $(size(subproblem, 1)) cities in time $t seconds"
            push!(initial_subtours, tour)
        end
    end
    return _basic_ilp(cost,
                      optimizer,
                      symmetric,
                      verbose,
                      lazy_constraints,
                      cities,
                      slow,
                      silent_optimizer,
                      initial_subtours)
end

function _basic_ilp(cost::AbstractMatrix,
                    optimizer,
                    symmetric,
                    verbose,
                    lazy_constraints,
                    cities,
                    slow,
                    silent_optimizer,
                    initial_subtours)
=======
                           silent_optimizer)
>>>>>>> beae953c
    has_cities = !isnothing(cities)

    model = Model(optimizer)
    silent_optimizer && set_silent(model)
    tour_matrix = build_tour_matrix(model, cost, symmetric)
    for cycle in initial_subtours
        cycle_constraint = subtour_elimination_constraint(tour_matrix, cycle; symmetric)
        add_constraint(model, cycle_constraint)
    end
    heuristic_initialization = true
    local init!
    if heuristic_initialization
        (heuristic_path, cost), t = @timed TravelingSalesmanHeuristics.solve_tsp(cost;
                                                                                 quality_factor=80)
        verbose && @info "Heuristic solve obtained cost $cost in time $t seconds"
        init! = () -> begin
            set_start_value.(tour_matrix, 0)
            for i in 1:(length(heuristic_path) - 1)
                set_start_value(tour_matrix[heuristic_path[i], heuristic_path[i + 1]], 1)
            end
        end
        init!()
    end

    if verbose
        msg = "Starting optimization with $(length(initial_subtours)) initial subtour elimination constraints."
        if has_cities
            @info msg plot_cities(cities)
        else
            @info msg
        end
    end

    # counts for logging
    iter = Ref(0)
    tot_cycles = Ref(0)
    all_time = Ref(0.0)

    if lazy_constraints
        remove_cycles_callback = make_remove_cycles_callback(model, tour_matrix, has_cities,
                                                             cities, verbose, symmetric,
                                                             tot_cycles)
        MOI.set(model, MOI.LazyConstraintCallback(), remove_cycles_callback)
    end

    num_cycles = 2 # just something > 1
    local solution, obj
    while num_cycles > 1
        # open("model.mps"; write=true) do io
        #     return write(io, model; format=MOI.FileFormats.FORMAT_MPS)
        # end
        if heuristic_initialization
            init!()
        end
        t = @elapsed optimize!(model)
        all_time[] += t
        status = termination_status(model)
        status == MOI.OPTIMAL || @warn("Problem status not optimal; got status $status")
<<<<<<< HEAD
        obj = objective_value(model)

        solutions = [value.(tour_matrix; result=i)
                     for i in 1:result_count(model)
                     if primal_status(model; result=i) == MOI.FEASIBLE_POINT]
        solution = first(solutions)
        num_cycles, num_cycles_all = remove_cycles!(model, tour_matrix, solutions;
                                                    symmetric=symmetric)

        tot_cycles[] += num_cycles_all
=======
        current_tour = value.(tour_matrix)
        num_cycles = remove_cycles!(model, tour_matrix; symmetric=symmetric)
        tot_cycles[] += num_cycles
>>>>>>> beae953c
        iter[] += 1
        if verbose
            if num_cycles == 1
                description = "found a full cycle!"
            else
                description = "disallowed $num_cycles cycles over $(length(solutions)) feasible solutions."
            end

            if has_cities
                slow && sleep(max(0, SLOW_SLEEP[] - t))
                @info "Iteration $(iter[]) took $(format_time(t)), $description" plot_tour(cities,
<<<<<<< HEAD
                                                                                           solution)
=======
                                                                                           current_tour)
>>>>>>> beae953c
            else
                @info "Iteration $(iter[]) took $(format_time(t)), $description"
            end
        end
    end

<<<<<<< HEAD
    cycles = get_cycles(solution)
=======
    cycles = get_cycles(value.(tour_matrix))
>>>>>>> beae953c
    length(cycles) == 1 ||
        error("Something went wrong; did not elimate all subtours. Please file an issue.")

    if verbose
        slow && sleep(SLOW_SLEEP[])
        obj_string = isinteger(obj) ? @sprintf("%i", obj) : @sprintf("%.2f", obj)
        @info "Optimization finished; adaptively disallowed $(tot_cycles[]) cycles."
        @info "The optimization runs took $(format_time(all_time[])) in total."
        @info "Final path has length $(obj_string)."
        constr_str = sprint(JuMP.show_constraints_summary, model)
        @info """
        Final problem has:

        $constr_str
        """
    end
    return only(cycles), obj
end

function make_remove_cycles_callback(model, tour_matrix, has_cities, cities, verbose,
                                     symmetric, tot_cycles)
    num_triggers = Ref(0)
    return function remove_cycles_callback(cb_data)
        tour_matrix_val = callback_value.(Ref(cb_data), tour_matrix)

        # We only handle integral solutions
        # Could possibly also find cycles in the integer part of a mixed solution.
        any(x -> !(x ≈ round(Int, x)), tour_matrix_val) && return

        num_triggers[] += 1
        cycles = get_cycles(tour_matrix_val)

        if length(cycles) == 1
            if has_cities && verbose
                @info "Lazy constaint triggered ($(num_triggers[])); found a full cycle!" plot_tour(cities,
                                                                                                    tour_matrix_val)
            elseif verbose
                @info "Lazy constraint triggered ($(num_triggers[])); found a full cycle!"
            end
            return nothing
        end

        for cycle in cycles
<<<<<<< HEAD
            cycle_constraint = subtour_elimination_constraint(tour_matrix, cycle; symmetric)
=======
            constr = symmetric ? 2 * length(cycle) - 2 : length(cycle) - 1
            cycle_constraint = @build_constraint(sum(tour_matrix[cycle, cycle]) <= constr)
>>>>>>> beae953c
            MOI.submit(model, MOI.LazyConstraint(cb_data), cycle_constraint)
        end

        num_cycles = length(cycles)
        tot_cycles[] += num_cycles
        if has_cities && verbose
            @info "Lazy constaint triggered ($(num_triggers[])); disallowed $num_cycles cycles." plot_tour(cities,
                                                                                                           tour_matrix_val)
        elseif verbose
            @info "Lazy constaint triggered ($(num_triggers[])); disallowed $num_cycles cycles."
        end
    end
    return nothing
end
function subtour_elimination_constraint(tour_matrix, cycle; symmetric)
    N = size(tour_matrix, 1)

<<<<<<< HEAD
    # Eq. 6 of Pferschy & Stanek (10.1007/s10100-016-0437-8)
    if length(cycle) <= (2N + 1) / 3 || !symmetric
        constr = symmetric ? 2 * length(cycle) - 2 : length(cycle) - 1
        return @build_constraint(sum(tour_matrix[cycle, cycle]) <= constr)
    else
        # TODO: handle asymmetric case here
        # (for now we just always take the other path)
        not_cycle = sort(setdiff(1:N, cycle))
        return @build_constraint(sum(tour_matrix[cycle, not_cycle]) >= 2)
    end
end

=======
>>>>>>> beae953c
"""
    simple_parse_tsp(filename; verbose = true)

Try to parse the ".tsp" file given by `filename`. Very simple implementation
just to be able to test the optimization; may break on other files. Returns a
list of cities for use in `get_optimal_tour`.
"""
function simple_parse_tsp(filename; verbose=true)
    cities = Vector{Float64}[]
    section = :Meta
    for line in readlines(filename)
        line = strip(line)
        line == "EOF" && break

        if section == :Meta && verbose
            println(line)
        end
        if section == :NODE_COORD_SECTION
            nums = split(line)
            @assert length(nums) == 3
            x = parse(Float64, nums[2])
            y = parse(Float64, nums[3])
            push!(cities, [x, y])
        end
        # change section type
        if line == "NODE_COORD_SECTION"
            section = :NODE_COORD_SECTION
        end
    end
    return cities
end

"""
    get_ATT48_cities() -> Vector{Vector{Int}}

A simple helper function to get the problem data for the ATT48 TSPLIB problem.

# Example

```jldoctest
julia> using TravelingSalesmanExact, HiGHS

julia> cities = TravelingSalesmanExact.get_ATT48_cities()
48-element Vector{Vector{Float64}}:
 [6734.0, 1453.0]
 [2233.0, 10.0]
 [5530.0, 1424.0]
 [401.0, 841.0]
 [3082.0, 1644.0]
 [7608.0, 4458.0]
 [7573.0, 3716.0]
 [7265.0, 1268.0]
 [6898.0, 1885.0]
 [1112.0, 2049.0]
 ⋮
 [6271.0, 2135.0]
 [4985.0, 140.0]
 [1916.0, 1569.0]
 [7280.0, 4899.0]
 [7509.0, 3239.0]
 [10.0, 2676.0]
 [6807.0, 2993.0]
 [5185.0, 3258.0]
 [3023.0, 1942.0]

julia> get_optimal_tour(cities, HiGHS.Optimizer, distance = TravelingSalesmanExact.ATT)
([5, 42, 24, 10, 45, 35, 4, 26, 2, 29  …  30, 36, 46, 33, 20, 47, 21, 32, 39, 48], 10628.0)

```
"""
function get_ATT48_cities()
    path = joinpath(@__DIR__, "..", "data", "att48.tsp")
    cities = simple_parse_tsp(path; verbose=false)
    return cities
end

end # module<|MERGE_RESOLUTION|>--- conflicted
+++ resolved
@@ -2,13 +2,10 @@
 
 using JuMP, UnicodePlots, Logging, LinearAlgebra, Printf
 using MathOptInterface: MathOptInterface
-<<<<<<< HEAD
 using TravelingSalesmanHeuristics: TravelingSalesmanHeuristics
 using Clustering: Clustering
 using Statistics
 
-=======
->>>>>>> beae953c
 const MOI = MathOptInterface
 export get_optimal_tour,
        plot_cities,
@@ -222,12 +219,8 @@
                           symmetric=nothing,
                           lazy_constraints=false,
                           slow=false,
-<<<<<<< HEAD
                           silent_optimizer=true,
                           initial_subtours=[])
-=======
-                          silent_optimizer=true,)
->>>>>>> beae953c
     isnothing(optimizer) &&
         throw(ArgumentError("An optimizer is required if a default optimizer has not been set."))
     N = length(cities)
@@ -236,11 +229,7 @@
         symmetric = issymmetric(cost)
     end
     return _get_optimal_tour(cost, optimizer, symmetric, verbose, lazy_constraints, cities,
-<<<<<<< HEAD
                              slow, silent_optimizer, initial_subtours)
-=======
-                             slow, silent_optimizer)
->>>>>>> beae953c
 end
 
 function get_optimal_tour(cost::AbstractMatrix,
@@ -249,22 +238,14 @@
                           symmetric=issymmetric(cost),
                           lazy_constraints=false,
                           slow=false,
-<<<<<<< HEAD
                           silent_optimizer=true,
                           initial_subtours=[])
-=======
-                          silent_optimizer=true)
->>>>>>> beae953c
     size(cost, 1) == size(cost, 2) ||
         throw(ArgumentError("First argument must be a square matrix"))
     isnothing(optimizer) &&
         throw(ArgumentError("An optimizer is required if a default optimizer has not been set."))
     return _get_optimal_tour(cost, optimizer, symmetric, verbose, lazy_constraints, nothing,
-<<<<<<< HEAD
                              slow, silent_optimizer, initial_subtours)
-=======
-                             slow, silent_optimizer)
->>>>>>> beae953c
 end
 
 function build_tour_matrix(model, cost::AbstractMatrix, symmetric::Bool)
@@ -292,10 +273,6 @@
             end
         end
     end
-<<<<<<< HEAD
-
-=======
->>>>>>> beae953c
     return tour_matrix
 end
 
@@ -323,7 +300,6 @@
                            lazy_constraints,
                            cities,
                            slow,
-<<<<<<< HEAD
                            silent_optimizer,
                            initial_subtours)
     initial_subtours = copy(initial_subtours)
@@ -388,9 +364,6 @@
                     slow,
                     silent_optimizer,
                     initial_subtours)
-=======
-                           silent_optimizer)
->>>>>>> beae953c
     has_cities = !isnothing(cities)
 
     model = Model(optimizer)
@@ -449,7 +422,6 @@
         all_time[] += t
         status = termination_status(model)
         status == MOI.OPTIMAL || @warn("Problem status not optimal; got status $status")
-<<<<<<< HEAD
         obj = objective_value(model)
 
         solutions = [value.(tour_matrix; result=i)
@@ -460,11 +432,6 @@
                                                     symmetric=symmetric)
 
         tot_cycles[] += num_cycles_all
-=======
-        current_tour = value.(tour_matrix)
-        num_cycles = remove_cycles!(model, tour_matrix; symmetric=symmetric)
-        tot_cycles[] += num_cycles
->>>>>>> beae953c
         iter[] += 1
         if verbose
             if num_cycles == 1
@@ -476,22 +443,14 @@
             if has_cities
                 slow && sleep(max(0, SLOW_SLEEP[] - t))
                 @info "Iteration $(iter[]) took $(format_time(t)), $description" plot_tour(cities,
-<<<<<<< HEAD
                                                                                            solution)
-=======
-                                                                                           current_tour)
->>>>>>> beae953c
             else
                 @info "Iteration $(iter[]) took $(format_time(t)), $description"
             end
         end
     end
 
-<<<<<<< HEAD
     cycles = get_cycles(solution)
-=======
-    cycles = get_cycles(value.(tour_matrix))
->>>>>>> beae953c
     length(cycles) == 1 ||
         error("Something went wrong; did not elimate all subtours. Please file an issue.")
 
@@ -535,12 +494,7 @@
         end
 
         for cycle in cycles
-<<<<<<< HEAD
             cycle_constraint = subtour_elimination_constraint(tour_matrix, cycle; symmetric)
-=======
-            constr = symmetric ? 2 * length(cycle) - 2 : length(cycle) - 1
-            cycle_constraint = @build_constraint(sum(tour_matrix[cycle, cycle]) <= constr)
->>>>>>> beae953c
             MOI.submit(model, MOI.LazyConstraint(cb_data), cycle_constraint)
         end
 
@@ -558,7 +512,6 @@
 function subtour_elimination_constraint(tour_matrix, cycle; symmetric)
     N = size(tour_matrix, 1)
 
-<<<<<<< HEAD
     # Eq. 6 of Pferschy & Stanek (10.1007/s10100-016-0437-8)
     if length(cycle) <= (2N + 1) / 3 || !symmetric
         constr = symmetric ? 2 * length(cycle) - 2 : length(cycle) - 1
@@ -571,8 +524,6 @@
     end
 end
 
-=======
->>>>>>> beae953c
 """
     simple_parse_tsp(filename; verbose = true)
 
